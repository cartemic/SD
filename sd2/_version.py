<<<<<<< HEAD
__version_info__ = (0, 1, 1, 'a6')
=======
__version_info__ = (0, 1, 1, 'b')
>>>>>>> 0fad319c
__version__ = '.'.join(map(str, __version_info__[:3]))
if len(__version_info__) == 4:
    __version__ += __version_info__[-1]<|MERGE_RESOLUTION|>--- conflicted
+++ resolved
@@ -1,8 +1,4 @@
-<<<<<<< HEAD
-__version_info__ = (0, 1, 1, 'a6')
-=======
 __version_info__ = (0, 1, 1, 'b')
->>>>>>> 0fad319c
 __version__ = '.'.join(map(str, __version_info__[:3]))
 if len(__version_info__) == 4:
     __version__ += __version_info__[-1]